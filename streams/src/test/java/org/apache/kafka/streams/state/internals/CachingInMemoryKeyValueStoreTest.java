--- conflicted
+++ resolved
@@ -222,31 +222,12 @@
 
     @Test
     public void shouldMatchPositionAfterPut() {
-<<<<<<< HEAD
         context.setRecordContext(new ProcessorRecordContext(0, 1, 0, "", new RecordHeaders()));
         store.put(bytesKey("key1"), bytesValue("value1"));
         context.setRecordContext(new ProcessorRecordContext(0, 2, 0, "", new RecordHeaders()));
         store.put(bytesKey("key2"), bytesValue("value2"));
         context.setRecordContext(new ProcessorRecordContext(0, 3, 0, "", new RecordHeaders()));
         store.put(bytesKey("key3"), bytesValue("value3"));
-=======
-        final List<KeyValue<Bytes, byte[]>> entries = new ArrayList<>();
-        entries.add(new KeyValue<>(bytesKey("key1"), bytesValue("value1")));
-        entries.add(new KeyValue<>(bytesKey("key2"), bytesValue("value2")));
-        entries.add(new KeyValue<>(bytesKey("key3"), bytesValue("value3")));
-        entries.add(new KeyValue<>(bytesKey("key4"), bytesValue("value4")));
-        entries.add(new KeyValue<>(bytesKey("key5"), bytesValue("value5")));
-
-        final MonotonicProcessorRecordContext recordContext = new MonotonicProcessorRecordContext("input", 0, false);
-        context.setRecordContext(recordContext);
-
-        final Position expected = Position.emptyPosition();
-        for (final KeyValue<Bytes, byte[]> k : entries) {
-            store.put(k.key, k.value);
-            expected.withComponent(recordContext.topic(), recordContext.partition(), recordContext.offset());
-            recordContext.kick();
-        }
->>>>>>> 965ec40c
 
         final Position expected = Position.fromMap(mkMap(mkEntry("", mkMap(mkEntry(0, 3L)))));
         final Position actual = store.getPosition();
