--- conflicted
+++ resolved
@@ -16,12 +16,7 @@
  */
 package org.apache.kafka.streams.state.internals;
 
-<<<<<<< HEAD
-import java.util.Optional;
-
 import org.apache.kafka.clients.consumer.ConsumerRecord;
-=======
->>>>>>> 965ec40c
 import org.apache.kafka.common.Metric;
 import org.apache.kafka.common.MetricName;
 import org.apache.kafka.common.header.Headers;
@@ -409,22 +404,12 @@
     public void shouldMatchPositionAfterPut() {
         rocksDBStore.init((StateStoreContext) context, rocksDBStore);
 
-<<<<<<< HEAD
         context.setRecordContext(new ProcessorRecordContext(0, 1, 0, "", new RecordHeaders()));
         rocksDBStore.put(new Bytes(stringSerializer.serialize(null, "one")), stringSerializer.serialize(null, "A"));
         context.setRecordContext(new ProcessorRecordContext(0, 2, 0, "", new RecordHeaders()));
         rocksDBStore.put(new Bytes(stringSerializer.serialize(null, "two")), stringSerializer.serialize(null, "B"));
         context.setRecordContext(new ProcessorRecordContext(0, 3, 0, "", new RecordHeaders()));
         rocksDBStore.put(new Bytes(stringSerializer.serialize(null, "three")), stringSerializer.serialize(null, "C"));
-=======
-        final Position expected = Position.emptyPosition();
-        long offset = 0;
-        for (final KeyValue<Bytes, byte[]> k : entries) {
-            rocksDBStore.put(k.key, k.value);
-            expected.withComponent("input", 0, offset);
-            offset++;
-        }
->>>>>>> 965ec40c
 
         final Position expected = Position.fromMap(mkMap(mkEntry("", mkMap(mkEntry(0, 3L)))));
         final Position actual = rocksDBStore.getPosition();
@@ -1106,71 +1091,131 @@
 
     private List<ConsumerRecord<byte[], byte[]>> getChangelogRecords() {
         final List<ConsumerRecord<byte[], byte[]>> entries = new ArrayList<>();
-        final Headers headers = new RecordHeaders();
-        Position position1 = Position.emptyPosition();
-        position1 = position1.update("", 0, 1);
-
-        headers.add(ChangelogRecordDeserializationHelper.CHANGELOG_VERSION_HEADER_RECORD_CONSISTENCY);
-        headers.add(new RecordHeader(Position.VECTOR_KEY, position1.serialize().array()));
-        entries.add(new ConsumerRecord<>("", 0, 0L,  RecordBatch.NO_TIMESTAMP, TimestampType.NO_TIMESTAMP_TYPE, -1, -1,
+
+        {
+            final Position position1 = Position
+                .emptyPosition()
+                .withComponent("", 0, 1);
+
+            final Headers headers = new RecordHeaders();
+            headers.add(
+                ChangelogRecordDeserializationHelper.CHANGELOG_VERSION_HEADER_RECORD_CONSISTENCY);
+            headers.add(new RecordHeader(
+                ChangelogRecordDeserializationHelper.VECTOR_KEY,
+                PositionSerde.serialize(position1).array()));
+            entries.add(new ConsumerRecord<>("", 0, 0L, RecordBatch.NO_TIMESTAMP,
+                TimestampType.NO_TIMESTAMP_TYPE, -1, -1,
                 "1".getBytes(UTF_8), "a".getBytes(UTF_8), headers, Optional.empty()));
-
-        headers.remove(Position.VECTOR_KEY);
-        position1 = position1.update("", 0, 2);
-        headers.add(new RecordHeader(Position.VECTOR_KEY, position1.serialize().array()));
-        entries.add(new ConsumerRecord<>("", 0, 0L,  RecordBatch.NO_TIMESTAMP, TimestampType.NO_TIMESTAMP_TYPE, -1, -1,
+        }
+        {
+            final Position position1 = Position
+                .emptyPosition()
+                .withComponent("", 0, 2);
+            final Headers headers = new RecordHeaders();
+            headers.add(
+                ChangelogRecordDeserializationHelper.CHANGELOG_VERSION_HEADER_RECORD_CONSISTENCY);
+            headers.add(new RecordHeader(
+                ChangelogRecordDeserializationHelper.VECTOR_KEY,
+                PositionSerde.serialize(position1).array()));
+            entries.add(new ConsumerRecord<>("", 0, 0L, RecordBatch.NO_TIMESTAMP,
+                TimestampType.NO_TIMESTAMP_TYPE, -1, -1,
                 "2".getBytes(UTF_8), "b".getBytes(UTF_8), headers, Optional.empty()));
-
-        headers.remove(Position.VECTOR_KEY);
-        position1 = position1.update("", 0, 3);
-        headers.add(new RecordHeader(Position.VECTOR_KEY, position1.serialize().array()));
-        entries.add(new ConsumerRecord<>("", 0, 0L,  RecordBatch.NO_TIMESTAMP, TimestampType.NO_TIMESTAMP_TYPE, -1, -1,
+        }
+        {
+            final Position position1 = Position
+                .emptyPosition()
+                .withComponent("", 0, 3);
+            final Headers headers = new RecordHeaders();
+            headers.add(
+                ChangelogRecordDeserializationHelper.CHANGELOG_VERSION_HEADER_RECORD_CONSISTENCY);
+            headers.add(new RecordHeader(
+                ChangelogRecordDeserializationHelper.VECTOR_KEY,
+                PositionSerde.serialize(position1).array()));
+            entries.add(new ConsumerRecord<>("", 0, 0L, RecordBatch.NO_TIMESTAMP,
+                TimestampType.NO_TIMESTAMP_TYPE, -1, -1,
                 "3".getBytes(UTF_8), "c".getBytes(UTF_8), headers, Optional.empty()));
-        return entries;
+            return entries;
+        }
     }
 
     private List<ConsumerRecord<byte[], byte[]>> getChangelogRecordsMultipleTopics() {
         final List<ConsumerRecord<byte[], byte[]>> entries = new ArrayList<>();
-        final Headers headers = new RecordHeaders();
-        Position position1 = Position.emptyPosition();
-
-        position1 = position1.update("A", 0, 1);
-        headers.add(ChangelogRecordDeserializationHelper.CHANGELOG_VERSION_HEADER_RECORD_CONSISTENCY);
-        headers.add(new RecordHeader(Position.VECTOR_KEY, position1.serialize().array()));
-        entries.add(new ConsumerRecord<>("", 0, 0L,  RecordBatch.NO_TIMESTAMP, TimestampType.NO_TIMESTAMP_TYPE, -1, -1,
+
+        {
+            final Position position1 = Position
+                .emptyPosition()
+                .withComponent("A", 0, 1);
+            final Headers headers = new RecordHeaders();
+            headers.add(
+                ChangelogRecordDeserializationHelper.CHANGELOG_VERSION_HEADER_RECORD_CONSISTENCY);
+            headers.add(new RecordHeader(
+                ChangelogRecordDeserializationHelper.VECTOR_KEY,
+                PositionSerde.serialize(position1).array()));
+            entries.add(new ConsumerRecord<>("", 0, 0L, RecordBatch.NO_TIMESTAMP,
+                TimestampType.NO_TIMESTAMP_TYPE, -1, -1,
                 "1".getBytes(UTF_8), "a".getBytes(UTF_8), headers, Optional.empty()));
-
-        headers.remove(Position.VECTOR_KEY);
-        position1 = position1.update("B", 0, 2);
-        headers.add(new RecordHeader(Position.VECTOR_KEY, position1.serialize().array()));
-        entries.add(new ConsumerRecord<>("", 0, 0L,  RecordBatch.NO_TIMESTAMP, TimestampType.NO_TIMESTAMP_TYPE, -1, -1,
+        }
+        {
+            final Position position1 = Position
+                .emptyPosition()
+                .withComponent("B", 0, 2);
+            final Headers headers = new RecordHeaders();
+            headers.add(
+                ChangelogRecordDeserializationHelper.CHANGELOG_VERSION_HEADER_RECORD_CONSISTENCY);
+            headers.add(new RecordHeader(
+                ChangelogRecordDeserializationHelper.VECTOR_KEY,
+                PositionSerde.serialize(position1).array()));
+            entries.add(new ConsumerRecord<>("", 0, 0L, RecordBatch.NO_TIMESTAMP,
+                TimestampType.NO_TIMESTAMP_TYPE, -1, -1,
                 "2".getBytes(UTF_8), "b".getBytes(UTF_8), headers, Optional.empty()));
-
-        headers.remove(Position.VECTOR_KEY);
-        position1 = position1.update("A", 0, 3);
-        headers.add(new RecordHeader(Position.VECTOR_KEY, position1.serialize().array()));
-        entries.add(new ConsumerRecord<>("", 0, 0L,  RecordBatch.NO_TIMESTAMP, TimestampType.NO_TIMESTAMP_TYPE, -1, -1,
+        }
+        {
+            final Position position1 = Position
+                .emptyPosition()
+                .withComponent("A", 0, 3);
+            final Headers headers = new RecordHeaders();
+            headers.add(
+                ChangelogRecordDeserializationHelper.CHANGELOG_VERSION_HEADER_RECORD_CONSISTENCY);
+            headers.add(new RecordHeader(
+                ChangelogRecordDeserializationHelper.VECTOR_KEY,
+                PositionSerde.serialize(position1).array()));
+            entries.add(new ConsumerRecord<>("", 0, 0L, RecordBatch.NO_TIMESTAMP,
+                TimestampType.NO_TIMESTAMP_TYPE, -1, -1,
                 "3".getBytes(UTF_8), "c".getBytes(UTF_8), headers, Optional.empty()));
+        }
         return entries;
     }
 
     private List<ConsumerRecord<byte[], byte[]>> getChangelogRecordsWithTombstones() {
         final List<ConsumerRecord<byte[], byte[]>> entries = new ArrayList<>();
-        final Headers headers = new RecordHeaders();
-        Position position = Position.emptyPosition();
-
-        position = position.update("A", 0, 1);
-        headers.add(ChangelogRecordDeserializationHelper.CHANGELOG_VERSION_HEADER_RECORD_CONSISTENCY);
-        headers.add(new RecordHeader(Position.VECTOR_KEY, position.serialize().array()));
-        entries.add(new ConsumerRecord<>("", 0, 0L,  RecordBatch.NO_TIMESTAMP, TimestampType.NO_TIMESTAMP_TYPE, -1, -1,
+        {
+            final Position position = Position
+                .emptyPosition()
+                .withComponent("A", 0, 1);
+            final Headers headers = new RecordHeaders();
+            headers.add(
+                ChangelogRecordDeserializationHelper.CHANGELOG_VERSION_HEADER_RECORD_CONSISTENCY);
+            headers.add(new RecordHeader(
+                ChangelogRecordDeserializationHelper.VECTOR_KEY,
+                PositionSerde.serialize(position).array()));
+            entries.add(new ConsumerRecord<>("", 0, 0L, RecordBatch.NO_TIMESTAMP,
+                TimestampType.NO_TIMESTAMP_TYPE, -1, -1,
                 "1".getBytes(UTF_8), "a".getBytes(UTF_8), headers, Optional.empty()));
-
-        position = position.update("A", 0, 2);
-        headers.add(ChangelogRecordDeserializationHelper.CHANGELOG_VERSION_HEADER_RECORD_CONSISTENCY);
-        headers.add(new RecordHeader(Position.VECTOR_KEY, position.serialize().array()));
-        entries.add(new ConsumerRecord<>("", 0, 0L,  RecordBatch.NO_TIMESTAMP, TimestampType.NO_TIMESTAMP_TYPE, -1, -1,
+        }
+        {
+            final Position position = Position
+                .emptyPosition()
+                .withComponent("A", 0, 2);
+            final Headers headers = new RecordHeaders();
+            headers.add(
+                ChangelogRecordDeserializationHelper.CHANGELOG_VERSION_HEADER_RECORD_CONSISTENCY);
+            headers.add(new RecordHeader(
+                ChangelogRecordDeserializationHelper.VECTOR_KEY,
+                PositionSerde.serialize(position).array()));
+            entries.add(new ConsumerRecord<>("", 0, 0L, RecordBatch.NO_TIMESTAMP,
+                TimestampType.NO_TIMESTAMP_TYPE, -1, -1,
                 "1".getBytes(UTF_8), null, headers, Optional.empty()));
-
+        }
         return entries;
     }
 
