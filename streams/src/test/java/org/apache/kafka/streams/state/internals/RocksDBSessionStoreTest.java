/*
 * Licensed to the Apache Software Foundation (ASF) under one or more
 * contributor license agreements. See the NOTICE file distributed with
 * this work for additional information regarding copyright ownership.
 * The ASF licenses this file to You under the Apache License, Version 2.0
 * (the "License"); you may not use this file except in compliance with
 * the License. You may obtain a copy of the License at
 *
 *    http://www.apache.org/licenses/LICENSE-2.0
 *
 * Unless required by applicable law or agreed to in writing, software
 * distributed under the License is distributed on an "AS IS" BASIS,
 * WITHOUT WARRANTIES OR CONDITIONS OF ANY KIND, either express or implied.
 * See the License for the specific language governing permissions and
 * limitations under the License.
 */
package org.apache.kafka.streams.state.internals;

import org.apache.kafka.common.header.internals.RecordHeaders;
import org.apache.kafka.common.serialization.Serde;
import org.apache.kafka.streams.kstream.Windowed;
import org.apache.kafka.streams.kstream.internals.SessionWindow;
<<<<<<< HEAD
import org.apache.kafka.streams.processor.internals.ProcessorRecordContext;
=======
import org.apache.kafka.streams.query.Position;
>>>>>>> 965ec40c
import org.apache.kafka.streams.state.KeyValueIterator;
import org.apache.kafka.streams.state.SessionStore;
import org.apache.kafka.streams.state.Stores;
import org.junit.Test;

import java.util.Arrays;
import java.util.HashSet;

import static java.time.Duration.ofMillis;
import static org.apache.kafka.common.utils.Utils.mkEntry;
import static org.apache.kafka.common.utils.Utils.mkMap;
import static org.apache.kafka.test.StreamsTestUtils.valuesToSet;
import static org.junit.Assert.assertEquals;

public class RocksDBSessionStoreTest extends AbstractSessionBytesStoreTest {

    private static final String STORE_NAME = "rocksDB session store";

    @Override
    <K, V> SessionStore<K, V> buildSessionStore(final long retentionPeriod,
                                                 final Serde<K> keySerde,
                                                 final Serde<V> valueSerde) {
        return Stores.sessionStoreBuilder(
            Stores.persistentSessionStore(
                STORE_NAME,
                ofMillis(retentionPeriod)),
            keySerde,
            valueSerde).build();
    }

    @Test
    public void shouldRemoveExpired() {
        sessionStore.put(new Windowed<>("a", new SessionWindow(0, 0)), 1L);
        sessionStore.put(new Windowed<>("aa", new SessionWindow(0, SEGMENT_INTERVAL)), 2L);
        sessionStore.put(new Windowed<>("a", new SessionWindow(10, SEGMENT_INTERVAL)), 3L);

        // Advance stream time to expire the first record
        sessionStore.put(new Windowed<>("aa", new SessionWindow(10, 2 * SEGMENT_INTERVAL)), 4L);

        try (final KeyValueIterator<Windowed<String>, Long> iterator =
            sessionStore.findSessions("a", "b", 0L, Long.MAX_VALUE)
        ) {
            assertEquals(valuesToSet(iterator), new HashSet<>(Arrays.asList(2L, 3L, 4L)));
        }
    }

    @Test
    public void shouldMatchPositionAfterPut() {
<<<<<<< HEAD
=======
        final List<KeyValue<Windowed<String>, Long>> entries = new ArrayList<>();
        entries.add(new KeyValue<>(new Windowed<String>("a", new SessionWindow(0, 0)), 1L));
        entries.add(new KeyValue<>(new Windowed<String>("aa", new SessionWindow(0, SEGMENT_INTERVAL)), 2L));
        entries.add(new KeyValue<>(new Windowed<String>("a", new SessionWindow(10, SEGMENT_INTERVAL)), 3L));

        final MonotonicProcessorRecordContext recordContext = new MonotonicProcessorRecordContext("input", 0);
        context.setRecordContext(recordContext);

        final Position expected = Position.emptyPosition();
        long offset = 0;
        for (final KeyValue<Windowed<String>, Long> k : entries) {
            sessionStore.put(k.key, k.value);
            expected.withComponent("input", 0, offset);
            offset++;
        }

>>>>>>> 965ec40c
        final MeteredSessionStore<String, Long> meteredSessionStore = (MeteredSessionStore<String, Long>) sessionStore;
        final ChangeLoggingSessionBytesStore changeLoggingSessionBytesStore = (ChangeLoggingSessionBytesStore) meteredSessionStore.wrapped();
        final RocksDBSessionStore rocksDBSessionStore = (RocksDBSessionStore) changeLoggingSessionBytesStore.wrapped();

        context.setRecordContext(new ProcessorRecordContext(0, 1, 0, "", new RecordHeaders()));
        sessionStore.put(new Windowed<String>("a", new SessionWindow(0, 0)), 1L);
        context.setRecordContext(new ProcessorRecordContext(0, 2, 0, "", new RecordHeaders()));
        sessionStore.put(new Windowed<String>("aa", new SessionWindow(0, SEGMENT_INTERVAL)), 2L);
        context.setRecordContext(new ProcessorRecordContext(0, 3, 0, "", new RecordHeaders()));
        sessionStore.put(new Windowed<String>("a", new SessionWindow(10, SEGMENT_INTERVAL)), 3L);

        final Position expected = Position.fromMap(mkMap(mkEntry("", mkMap(mkEntry(0, 3L)))));
        final Position actual = rocksDBSessionStore.getPosition();
        assertEquals(expected, actual);
    }
}<|MERGE_RESOLUTION|>--- conflicted
+++ resolved
@@ -20,11 +20,8 @@
 import org.apache.kafka.common.serialization.Serde;
 import org.apache.kafka.streams.kstream.Windowed;
 import org.apache.kafka.streams.kstream.internals.SessionWindow;
-<<<<<<< HEAD
 import org.apache.kafka.streams.processor.internals.ProcessorRecordContext;
-=======
 import org.apache.kafka.streams.query.Position;
->>>>>>> 965ec40c
 import org.apache.kafka.streams.state.KeyValueIterator;
 import org.apache.kafka.streams.state.SessionStore;
 import org.apache.kafka.streams.state.Stores;
@@ -73,35 +70,16 @@
 
     @Test
     public void shouldMatchPositionAfterPut() {
-<<<<<<< HEAD
-=======
-        final List<KeyValue<Windowed<String>, Long>> entries = new ArrayList<>();
-        entries.add(new KeyValue<>(new Windowed<String>("a", new SessionWindow(0, 0)), 1L));
-        entries.add(new KeyValue<>(new Windowed<String>("aa", new SessionWindow(0, SEGMENT_INTERVAL)), 2L));
-        entries.add(new KeyValue<>(new Windowed<String>("a", new SessionWindow(10, SEGMENT_INTERVAL)), 3L));
-
-        final MonotonicProcessorRecordContext recordContext = new MonotonicProcessorRecordContext("input", 0);
-        context.setRecordContext(recordContext);
-
-        final Position expected = Position.emptyPosition();
-        long offset = 0;
-        for (final KeyValue<Windowed<String>, Long> k : entries) {
-            sessionStore.put(k.key, k.value);
-            expected.withComponent("input", 0, offset);
-            offset++;
-        }
-
->>>>>>> 965ec40c
         final MeteredSessionStore<String, Long> meteredSessionStore = (MeteredSessionStore<String, Long>) sessionStore;
         final ChangeLoggingSessionBytesStore changeLoggingSessionBytesStore = (ChangeLoggingSessionBytesStore) meteredSessionStore.wrapped();
         final RocksDBSessionStore rocksDBSessionStore = (RocksDBSessionStore) changeLoggingSessionBytesStore.wrapped();
 
         context.setRecordContext(new ProcessorRecordContext(0, 1, 0, "", new RecordHeaders()));
-        sessionStore.put(new Windowed<String>("a", new SessionWindow(0, 0)), 1L);
+        sessionStore.put(new Windowed<>("a", new SessionWindow(0, 0)), 1L);
         context.setRecordContext(new ProcessorRecordContext(0, 2, 0, "", new RecordHeaders()));
-        sessionStore.put(new Windowed<String>("aa", new SessionWindow(0, SEGMENT_INTERVAL)), 2L);
+        sessionStore.put(new Windowed<>("aa", new SessionWindow(0, SEGMENT_INTERVAL)), 2L);
         context.setRecordContext(new ProcessorRecordContext(0, 3, 0, "", new RecordHeaders()));
-        sessionStore.put(new Windowed<String>("a", new SessionWindow(10, SEGMENT_INTERVAL)), 3L);
+        sessionStore.put(new Windowed<>("a", new SessionWindow(10, SEGMENT_INTERVAL)), 3L);
 
         final Position expected = Position.fromMap(mkMap(mkEntry("", mkMap(mkEntry(0, 3L)))));
         final Position actual = rocksDBSessionStore.getPosition();
