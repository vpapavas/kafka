--- conflicted
+++ resolved
@@ -16,13 +16,6 @@
  */
 package org.apache.kafka.streams.state.internals;
 
-import java.io.File;
-import java.util.ArrayList;
-import java.util.Collections;
-import java.util.List;
-import java.util.HashSet;
-import java.util.Set;
-
 import org.apache.kafka.clients.producer.ProducerRecord;
 import org.apache.kafka.common.header.internals.RecordHeaders;
 import org.apache.kafka.common.serialization.Serde;
@@ -31,15 +24,19 @@
 import org.apache.kafka.common.utils.Utils;
 import org.apache.kafka.streams.KeyValue;
 import org.apache.kafka.streams.processor.StateStoreContext;
-<<<<<<< HEAD
 import org.apache.kafka.streams.processor.internals.ProcessorRecordContext;
-=======
 import org.apache.kafka.streams.query.Position;
->>>>>>> 965ec40c
 import org.apache.kafka.streams.state.Stores;
 import org.apache.kafka.streams.state.WindowStore;
 import org.apache.kafka.streams.state.WindowStoreIterator;
 import org.junit.Test;
+
+import java.io.File;
+import java.util.ArrayList;
+import java.util.Collections;
+import java.util.HashSet;
+import java.util.List;
+import java.util.Set;
 
 import static java.time.Duration.ofMillis;
 import static java.time.Instant.ofEpochMilli;
@@ -647,27 +644,6 @@
 
     @Test
     public void shouldMatchPositionAfterPut() {
-<<<<<<< HEAD
-=======
-        final List<KeyValue<Integer, String>> entries = new ArrayList<>();
-        entries.add(new KeyValue<>(0, "v"));
-        entries.add(new KeyValue<>(1, "v"));
-        entries.add(new KeyValue<>(2, "v"));
-        entries.add(new KeyValue<>(3, "v"));
-        entries.add(new KeyValue<>(4, "v"));
-
-        final MonotonicProcessorRecordContext recordContext = new MonotonicProcessorRecordContext("input", 0);
-        context.setRecordContext(recordContext);
-
-        final Position expected = Position.emptyPosition();
-        long offset = 0;
-        for (final KeyValue<Integer, String> k : entries) {
-            windowStore.put(k.key, k.value, SEGMENT_INTERVAL);
-            expected.withComponent("input", 0, offset);
-            offset++;
-        }
-
->>>>>>> 965ec40c
         final MeteredWindowStore<Integer, String> meteredSessionStore = (MeteredWindowStore<Integer, String>) windowStore;
         final ChangeLoggingWindowBytesStore changeLoggingSessionBytesStore = (ChangeLoggingWindowBytesStore) meteredSessionStore.wrapped();
         final RocksDBWindowStore rocksDBWindowStore = (RocksDBWindowStore) changeLoggingSessionBytesStore.wrapped();
