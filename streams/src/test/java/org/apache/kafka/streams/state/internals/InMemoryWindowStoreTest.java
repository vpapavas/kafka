--- conflicted
+++ resolved
@@ -21,11 +21,8 @@
 import org.apache.kafka.common.serialization.Serdes;
 import org.apache.kafka.streams.KeyValue;
 import org.apache.kafka.streams.kstream.Windowed;
-<<<<<<< HEAD
 import org.apache.kafka.streams.processor.internals.ProcessorRecordContext;
-=======
 import org.apache.kafka.streams.query.Position;
->>>>>>> 965ec40c
 import org.apache.kafka.streams.state.KeyValueIterator;
 import org.apache.kafka.streams.state.StateSerdes;
 import org.apache.kafka.streams.state.Stores;
@@ -170,27 +167,6 @@
 
     @Test
     public void shouldMatchPositionAfterPut() {
-<<<<<<< HEAD
-=======
-        final List<KeyValue<Integer, String>> entries = new ArrayList<>();
-        entries.add(new KeyValue<>(0, "v"));
-        entries.add(new KeyValue<>(1, "v"));
-        entries.add(new KeyValue<>(2, "v"));
-        entries.add(new KeyValue<>(3, "v"));
-        entries.add(new KeyValue<>(4, "v"));
-
-        final MonotonicProcessorRecordContext recordContext = new MonotonicProcessorRecordContext("input", 0);
-        context.setRecordContext(recordContext);
-
-        final Position expected = Position.emptyPosition();
-        long offset = 0;
-        for (final KeyValue<Integer, String> k : entries) {
-            windowStore.put(k.key, k.value, SEGMENT_INTERVAL);
-            expected.withComponent("input", 0, offset);
-            offset++;
-        }
-
->>>>>>> 965ec40c
         final MeteredWindowStore<Integer, String> meteredSessionStore = (MeteredWindowStore<Integer, String>) windowStore;
         final ChangeLoggingWindowBytesStore changeLoggingSessionBytesStore = (ChangeLoggingWindowBytesStore) meteredSessionStore.wrapped();
         final InMemoryWindowStore inMemoryWindowStore = (InMemoryWindowStore) changeLoggingSessionBytesStore.wrapped();
