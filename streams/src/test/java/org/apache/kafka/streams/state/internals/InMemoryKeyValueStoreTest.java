/*
 * Licensed to the Apache Software Foundation (ASF) under one or more
 * contributor license agreements. See the NOTICE file distributed with
 * this work for additional information regarding copyright ownership.
 * The ASF licenses this file to You under the Apache License, Version 2.0
 * (the "License"); you may not use this file except in compliance with
 * the License. You may obtain a copy of the License at
 *
 *    http://www.apache.org/licenses/LICENSE-2.0
 *
 * Unless required by applicable law or agreed to in writing, software
 * distributed under the License is distributed on an "AS IS" BASIS,
 * WITHOUT WARRANTIES OR CONDITIONS OF ANY KIND, either express or implied.
 * See the License for the specific language governing permissions and
 * limitations under the License.
 */
package org.apache.kafka.streams.state.internals;

import org.apache.kafka.common.header.internals.RecordHeaders;
import org.apache.kafka.common.serialization.Serde;
import org.apache.kafka.common.serialization.Serdes;
import org.apache.kafka.common.serialization.Serializer;
import org.apache.kafka.common.serialization.StringSerializer;
import org.apache.kafka.common.utils.Bytes;
import org.apache.kafka.streams.KeyValue;
import org.apache.kafka.streams.processor.StateStoreContext;
<<<<<<< HEAD
import org.apache.kafka.streams.processor.internals.ProcessorRecordContext;
=======
import org.apache.kafka.streams.query.Position;
>>>>>>> 965ec40c
import org.apache.kafka.streams.state.KeyValueStore;
import org.apache.kafka.streams.state.KeyValueStoreTestDriver;
import org.apache.kafka.streams.state.Stores;
import org.apache.kafka.streams.state.StoreBuilder;
import org.apache.kafka.streams.state.KeyValueIterator;
import org.junit.After;
import org.junit.Before;
import org.junit.Test;

import java.util.ArrayList;
import java.util.List;
import java.util.UUID;

import static org.apache.kafka.common.utils.Utils.mkEntry;
import static org.apache.kafka.common.utils.Utils.mkMap;
import static org.hamcrest.CoreMatchers.is;
import static org.hamcrest.CoreMatchers.nullValue;
import static org.hamcrest.MatcherAssert.assertThat;
import static org.junit.Assert.assertEquals;
import static org.junit.Assert.assertThrows;

public class InMemoryKeyValueStoreTest extends AbstractKeyValueStoreTest {

    private KeyValueStore<Bytes, byte[]> byteStore;
    private final Serializer<String> stringSerializer = new StringSerializer();
    private final KeyValueStoreTestDriver<Bytes, byte[]> byteStoreDriver = KeyValueStoreTestDriver.create(Bytes.class, byte[].class);
    private InMemoryKeyValueStore inMemoryKeyValueStore;

    @Before
    public void createStringKeyValueStore() {
        super.before();
        final StateStoreContext byteStoreContext = byteStoreDriver.context();
        final StoreBuilder<KeyValueStore<Bytes, byte[]>> storeBuilder = Stores.keyValueStoreBuilder(
            Stores.inMemoryKeyValueStore("in-memory-byte-store"),
            new Serdes.BytesSerde(),
            new Serdes.ByteArraySerde());
        byteStore = storeBuilder.build();
        byteStore.init(byteStoreContext, byteStore);
        this.inMemoryKeyValueStore = getInMemoryStore();
    }

    @After
    public void after() {
        super.after();
        byteStore.close();
        byteStoreDriver.clear();
    }

    @SuppressWarnings("unchecked")
    @Override
    protected <K, V> KeyValueStore<K, V> createKeyValueStore(final StateStoreContext context) {
        final StoreBuilder<KeyValueStore<K, V>> storeBuilder = Stores.keyValueStoreBuilder(
            Stores.inMemoryKeyValueStore("my-store"),
            (Serde<K>) context.keySerde(),
            (Serde<V>) context.valueSerde());

        final KeyValueStore<K, V> store = storeBuilder.build();
        store.init(context, store);
        return store;
    }

    InMemoryKeyValueStore getInMemoryStore() {
        return new InMemoryKeyValueStore("in-memory-store-test");
    }

    @SuppressWarnings("unchecked")
    @Test
    public void shouldRemoveKeysWithNullValues() {
        store.close();
        // Add any entries that will be restored to any store
        // that uses the driver's context ...
        driver.addEntryToRestoreLog(0, "zero");
        driver.addEntryToRestoreLog(1, "one");
        driver.addEntryToRestoreLog(2, "two");
        driver.addEntryToRestoreLog(3, "three");
        driver.addEntryToRestoreLog(0, null);

        store = createKeyValueStore(driver.context());
        context.restore(store.name(), driver.restoredEntries());

        assertEquals(3, driver.sizeOf(store));

        assertThat(store.get(0), nullValue());
    }


    @Test
    public void shouldReturnKeysWithGivenPrefix() {

        final List<KeyValue<Bytes, byte[]>> entries = new ArrayList<>();
        entries.add(new KeyValue<>(
            new Bytes(stringSerializer.serialize(null, "k1")),
            stringSerializer.serialize(null, "a")));
        entries.add(new KeyValue<>(
            new Bytes(stringSerializer.serialize(null, "prefix_3")),
            stringSerializer.serialize(null, "b")));
        entries.add(new KeyValue<>(
            new Bytes(stringSerializer.serialize(null, "k2")),
            stringSerializer.serialize(null, "c")));
        entries.add(new KeyValue<>(
            new Bytes(stringSerializer.serialize(null, "prefix_2")),
            stringSerializer.serialize(null, "d")));
        entries.add(new KeyValue<>(
            new Bytes(stringSerializer.serialize(null, "k3")),
            stringSerializer.serialize(null, "e")));
        entries.add(new KeyValue<>(
            new Bytes(stringSerializer.serialize(null, "prefix_1")),
            stringSerializer.serialize(null, "f")));

        byteStore.putAll(entries);
        byteStore.flush();

        final List<String> valuesWithPrefix = new ArrayList<>();
        int numberOfKeysReturned = 0;

        try (final KeyValueIterator<Bytes, byte[]> keysWithPrefix = byteStore.prefixScan("prefix", stringSerializer)) {
            while (keysWithPrefix.hasNext()) {
                final KeyValue<Bytes, byte[]> next = keysWithPrefix.next();
                valuesWithPrefix.add(new String(next.value));
                numberOfKeysReturned++;
            }
        }

        assertThat(numberOfKeysReturned, is(3));
        assertThat(valuesWithPrefix.get(0), is("f"));
        assertThat(valuesWithPrefix.get(1), is("d"));
        assertThat(valuesWithPrefix.get(2), is("b"));
    }

    @Test
    public void shouldReturnKeysWithGivenPrefixExcludingNextKeyLargestKey() {
        final List<KeyValue<Bytes, byte[]>> entries = new ArrayList<>();
        entries.add(new KeyValue<>(
            new Bytes(stringSerializer.serialize(null, "abc")),
            stringSerializer.serialize(null, "f")));

        entries.add(new KeyValue<>(
            new Bytes(stringSerializer.serialize(null, "abcd")),
            stringSerializer.serialize(null, "f")));

        entries.add(new KeyValue<>(
            new Bytes(stringSerializer.serialize(null, "abce")),
            stringSerializer.serialize(null, "f")));

        byteStore.putAll(entries);
        byteStore.flush();

        try (final KeyValueIterator<Bytes, byte[]> keysWithPrefixAsabcd = byteStore.prefixScan("abcd", stringSerializer)) {
            int numberOfKeysReturned = 0;

            while (keysWithPrefixAsabcd.hasNext()) {
                keysWithPrefixAsabcd.next().key.get();
                numberOfKeysReturned++;
            }

            assertThat(numberOfKeysReturned, is(1));
        }
    }

    @Test
    public void shouldReturnUUIDsWithStringPrefix() {
        final List<KeyValue<Bytes, byte[]>> entries = new ArrayList<>();
        final Serializer<UUID> uuidSerializer = Serdes.UUID().serializer();
        final UUID uuid1 = UUID.randomUUID();
        final UUID uuid2 = UUID.randomUUID();
        final String prefix = uuid1.toString().substring(0, 4);
        entries.add(new KeyValue<>(
            new Bytes(uuidSerializer.serialize(null, uuid1)),
            stringSerializer.serialize(null, "a")));
        entries.add(new KeyValue<>(
            new Bytes(uuidSerializer.serialize(null, uuid2)),
            stringSerializer.serialize(null, "b")));

        byteStore.putAll(entries);
        byteStore.flush();

        final List<String> valuesWithPrefix = new ArrayList<>();
        int numberOfKeysReturned = 0;

        try (final KeyValueIterator<Bytes, byte[]> keysWithPrefix = byteStore.prefixScan(prefix, stringSerializer)) {
            while (keysWithPrefix.hasNext()) {
                final KeyValue<Bytes, byte[]> next = keysWithPrefix.next();
                valuesWithPrefix.add(new String(next.value));
                numberOfKeysReturned++;
            }
        }

        assertThat(numberOfKeysReturned, is(1));
        assertThat(valuesWithPrefix.get(0), is("a"));
    }

    @Test
    public void shouldReturnNoKeys() {
        final List<KeyValue<Bytes, byte[]>> entries = new ArrayList<>();
        entries.add(new KeyValue<>(
            new Bytes(stringSerializer.serialize(null, "a")),
            stringSerializer.serialize(null, "a")));
        entries.add(new KeyValue<>(
            new Bytes(stringSerializer.serialize(null, "b")),
            stringSerializer.serialize(null, "c")));
        entries.add(new KeyValue<>(
            new Bytes(stringSerializer.serialize(null, "c")),
            stringSerializer.serialize(null, "e")));
        byteStore.putAll(entries);
        byteStore.flush();

        int numberOfKeysReturned = 0;

        try (final KeyValueIterator<Bytes, byte[]> keysWithPrefix = byteStore.prefixScan("bb", stringSerializer)) {
            while (keysWithPrefix.hasNext()) {
                keysWithPrefix.next();
                numberOfKeysReturned++;
            }
        }

        assertThat(numberOfKeysReturned, is(0));
    }

    @Test
    public void shouldThrowNullPointerIfPrefixKeySerializerIsNull() {
        assertThrows(NullPointerException.class, () -> byteStore.prefixScan("bb", null));
    }

    @Test
    public void shouldMatchPositionAfterPut() {
        inMemoryKeyValueStore.init((StateStoreContext) context, inMemoryKeyValueStore);

<<<<<<< HEAD
        context.setRecordContext(new ProcessorRecordContext(0, 1, 0, "", new RecordHeaders()));
        inMemoryKeyValueStore.put(bytesKey("key1"), bytesValue("value1"));
        context.setRecordContext(new ProcessorRecordContext(0, 2, 0, "", new RecordHeaders()));
        inMemoryKeyValueStore.put(bytesKey("key2"), bytesValue("value2"));
        context.setRecordContext(new ProcessorRecordContext(0, 3, 0, "", new RecordHeaders()));
        inMemoryKeyValueStore.put(bytesKey("key3"), bytesValue("value3"));

=======
        final Position expected = Position.emptyPosition();
        long offset = 0;
        for (final KeyValue<Bytes, byte[]> k : entries) {
            inMemoryKeyValueStore.put(k.key, k.value);
            expected.withComponent("input", 0, offset);
            offset++;
        }
>>>>>>> 965ec40c

        final Position expected = Position.fromMap(mkMap(mkEntry("", mkMap(mkEntry(0, 3L)))));
        final Position actual = inMemoryKeyValueStore.getPosition();
        assertEquals(expected, actual);
    }

    private byte[] bytesValue(final String value) {
        return value.getBytes();
    }

    private Bytes bytesKey(final String key) {
        return Bytes.wrap(key.getBytes());
    }

}<|MERGE_RESOLUTION|>--- conflicted
+++ resolved
@@ -24,16 +24,13 @@
 import org.apache.kafka.common.utils.Bytes;
 import org.apache.kafka.streams.KeyValue;
 import org.apache.kafka.streams.processor.StateStoreContext;
-<<<<<<< HEAD
 import org.apache.kafka.streams.processor.internals.ProcessorRecordContext;
-=======
 import org.apache.kafka.streams.query.Position;
->>>>>>> 965ec40c
+import org.apache.kafka.streams.state.KeyValueIterator;
 import org.apache.kafka.streams.state.KeyValueStore;
 import org.apache.kafka.streams.state.KeyValueStoreTestDriver;
+import org.apache.kafka.streams.state.StoreBuilder;
 import org.apache.kafka.streams.state.Stores;
-import org.apache.kafka.streams.state.StoreBuilder;
-import org.apache.kafka.streams.state.KeyValueIterator;
 import org.junit.After;
 import org.junit.Before;
 import org.junit.Test;
@@ -256,7 +253,6 @@
     public void shouldMatchPositionAfterPut() {
         inMemoryKeyValueStore.init((StateStoreContext) context, inMemoryKeyValueStore);
 
-<<<<<<< HEAD
         context.setRecordContext(new ProcessorRecordContext(0, 1, 0, "", new RecordHeaders()));
         inMemoryKeyValueStore.put(bytesKey("key1"), bytesValue("value1"));
         context.setRecordContext(new ProcessorRecordContext(0, 2, 0, "", new RecordHeaders()));
@@ -264,16 +260,6 @@
         context.setRecordContext(new ProcessorRecordContext(0, 3, 0, "", new RecordHeaders()));
         inMemoryKeyValueStore.put(bytesKey("key3"), bytesValue("value3"));
 
-=======
-        final Position expected = Position.emptyPosition();
-        long offset = 0;
-        for (final KeyValue<Bytes, byte[]> k : entries) {
-            inMemoryKeyValueStore.put(k.key, k.value);
-            expected.withComponent("input", 0, offset);
-            offset++;
-        }
->>>>>>> 965ec40c
-
         final Position expected = Position.fromMap(mkMap(mkEntry("", mkMap(mkEntry(0, 3L)))));
         final Position actual = inMemoryKeyValueStore.getPosition();
         assertEquals(expected, actual);
