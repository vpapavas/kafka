--- conflicted
+++ resolved
@@ -28,16 +28,12 @@
 import org.apache.kafka.streams.processor.ProcessorContext;
 import org.apache.kafka.streams.processor.StateStore;
 import org.apache.kafka.streams.processor.StateStoreContext;
-<<<<<<< HEAD
-import org.apache.kafka.streams.processor.api.RecordMetadata;
 import org.apache.kafka.streams.processor.internals.ChangelogRecordDeserializationHelper;
 import org.apache.kafka.streams.processor.internals.RecordBatchingStateRestoreCallback;
-=======
 import org.apache.kafka.streams.query.Position;
 import org.apache.kafka.streams.query.PositionBound;
 import org.apache.kafka.streams.query.Query;
 import org.apache.kafka.streams.query.QueryResult;
->>>>>>> 965ec40c
 import org.apache.kafka.streams.state.KeyValueIterator;
 import org.apache.kafka.streams.state.KeyValueStore;
 import org.apache.kafka.streams.state.RocksDBConfigSetter;
@@ -118,25 +114,9 @@
     private final RocksDBMetricsRecorder metricsRecorder;
 
     protected volatile boolean open = false;
+    private StateStoreContext context;
     // VisibleForTesting
-    protected Position position;
-
-    private StateStoreContext context;
-<<<<<<< HEAD
-=======
-    private final Position position;
-
-    @Override
-    public <R> QueryResult<R> query(final Query<R> query, final PositionBound positionBound,
-        final boolean collectExecutionInfo) {
-        return StoreQueryUtils.handleBasicQueries(
-            query,
-            positionBound,
-            collectExecutionInfo,
-            this
-        );
-    }
->>>>>>> 965ec40c
+    protected final Position position;
 
     // VisibleForTesting
     public RocksDBStore(final String name,
@@ -319,15 +299,8 @@
         Objects.requireNonNull(key, "key cannot be null");
         validateStoreOpen();
         dbAccessor.put(key.get(), value);
-<<<<<<< HEAD
-        if (context != null && context.recordMetadata().isPresent()) {
-            final RecordMetadata meta = context.recordMetadata().get();
-            position = position.update(meta.topic(), meta.partition(), meta.offset());
-        }
-=======
 
         StoreQueryUtils.updatePosition(position, context);
->>>>>>> 965ec40c
     }
 
     @Override
@@ -345,15 +318,22 @@
     public void putAll(final List<KeyValue<Bytes, byte[]>> entries) {
         try (final WriteBatch batch = new WriteBatch()) {
             dbAccessor.prepareBatch(entries, batch);
-            // FIXME Will the recordMetadata be the offset of the last record in the batch?
-            if (context != null && context.recordMetadata().isPresent()) {
-                final RecordMetadata meta = context.recordMetadata().get();
-                position = position.update(meta.topic(), meta.partition(), meta.offset());
-            }
+            StoreQueryUtils.updatePosition(position, context);
             write(batch);
         } catch (final RocksDBException e) {
             throw new ProcessorStateException("Error while batch writing to store " + name, e);
         }
+    }
+
+    @Override
+    public <R> QueryResult<R> query(final Query<R> query, final PositionBound positionBound,
+        final boolean collectExecutionInfo) {
+        return StoreQueryUtils.handleBasicQueries(
+            query,
+            positionBound,
+            collectExecutionInfo,
+            this
+        );
     }
 
     @Override
