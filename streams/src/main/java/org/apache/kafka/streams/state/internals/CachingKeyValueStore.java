--- conflicted
+++ resolved
@@ -24,7 +24,6 @@
 import org.apache.kafka.streams.processor.StateStore;
 import org.apache.kafka.streams.processor.StateStoreContext;
 import org.apache.kafka.streams.processor.api.Record;
-import org.apache.kafka.streams.processor.api.RecordMetadata;
 import org.apache.kafka.streams.processor.internals.InternalProcessorContext;
 import org.apache.kafka.streams.processor.internals.ProcessorRecordContext;
 import org.apache.kafka.streams.query.Position;
@@ -165,15 +164,7 @@
                 context.timestamp(),
                 context.partition(),
                 context.topic()));
-<<<<<<< HEAD
-        if (context.recordMetadata().isPresent()) {
-            final RecordMetadata meta = context.recordMetadata().get();
-            position = position.update(meta.topic(), meta.partition(), meta.offset());
-        }
-=======
-
         StoreQueryUtils.updatePosition(position, context);
->>>>>>> 965ec40c
     }
 
     @Override
